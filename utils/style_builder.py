"""Style generation utilities"""

import re
import string
from pathlib import Path


<<<<<<< HEAD
def build_mapnik_style(style_name, data_dir, area_config=None, hillshade_available=False, os_data_dirs=None):
=======
def build_mapnik_style(
    style_name, data_dir, area_config=None, hillshade_available=False
):
>>>>>>> 7aae3100
    """Build Mapnik XML from template and data directory"""
    template_file = Path(f"styles/{style_name}.xml")

    if not template_file.exists():
        raise FileNotFoundError(f"Style template not found: {template_file}")

    with open(template_file) as f:
        template_content = f.read()

    # Check if contour data exists
    abs_data_dir = Path(data_dir).resolve()
    contour_file = abs_data_dir / "contours.shp"
    has_contours = contour_file.exists()

    # Remove contour-related sections if contour data doesn't exist
    if not has_contours:
        print(f"  ⚠ No contour data found, excluding contour layers from style")
        # Remove contour style definition
        template_content = re.sub(
            r"<!-- CONTOUR LINES.*?</Style>", "", template_content, flags=re.DOTALL
        )
        # Remove contour layer definition
        template_content = re.sub(
            r"<!-- CONTOUR LINES - elevation contours -->.*?</Layer>",
            "",
            template_content,
            flags=re.DOTALL,
        )
    else:
        print(f"  ✓ Contour data found, including contour layers in style")

    # Create template and substitute variables
    template = string.Template(template_content)

    # Substitute template variables
    abs_icons_dir = Path("icons").resolve()

    # Hillshading configuration
    hillshade_config = {}
    hillshade_file = ""
    hillshade_status = "off"
    hillshade_opacity = 0.4

    if (
        area_config
        and area_config.get("hillshading", {}).get("enabled", False)
        and hillshade_available
    ):
        hillshade_config = area_config["hillshading"]
        hillshade_file = str(abs_data_dir / "hillshade.tif")
        hillshade_status = "on"
        hillshade_opacity = hillshade_config.get("opacity", 0.4)

    # Contour lines configuration
    contours_config = {}
    contours_status = "off"
    contour_interval = 10
    contour_major_interval = 50
    contour_minor_color = "#8B4513"
    contour_minor_width = 0.5
    contour_minor_opacity = 0.6
    contour_major_color = "#654321"
    contour_major_width = 1.2
    contour_major_opacity = 0.8

    if area_config and area_config.get("contours", {}).get("enabled", False):
        contours_config = area_config["contours"]
        contours_status = "on"
<<<<<<< HEAD
        contour_interval = contours_config.get('interval', 10)
        contour_major_interval = contours_config.get('major_interval', 50)
        
        minor_style = contours_config.get('style', {}).get('minor', {})
        major_style = contours_config.get('style', {}).get('major', {})
        
        contour_minor_color = minor_style.get('color', '#8B4513')
        contour_minor_width = minor_style.get('width', 0.5)
        contour_minor_opacity = minor_style.get('opacity', 0.6)
        contour_major_color = major_style.get('color', '#654321')
        contour_major_width = major_style.get('width', 1.2)
        contour_major_opacity = major_style.get('opacity', 0.8)
    
    # Ordnance Survey data configuration
    os_roads_dir = ""
    os_boundaries_dir = ""
    os_rights_of_way_dir = ""
    os_status = "off"
    os_roads_primary_color = "#CC6600"
    os_roads_primary_width = 2.0
    os_roads_secondary_color = "#FF9933"
    os_roads_secondary_width = 1.5
    os_boundaries_admin_color = "#8B4513"
    os_boundaries_admin_width = 1.2
    os_rights_of_way_footpath_color = "#228B22"
    os_rights_of_way_footpath_width = 1.0
    
    if os_data_dirs and area_config and area_config.get('ordnance_survey', {}).get('enabled', False):
        # Only enable OS layers if we actually have valid data
        valid_os_dirs = {k: v for k, v in os_data_dirs.items() if v is not None}
        
        if valid_os_dirs:
            os_status = "on"
            os_config = area_config['ordnance_survey']
            style_config = os_config.get('style', {})
            
            # Set OS data directories (use absolute paths)
            if 'roads' in valid_os_dirs:
                os_roads_dir = str(Path(valid_os_dirs['roads']).resolve())
            if 'boundaries' in valid_os_dirs:
                os_boundaries_dir = str(Path(valid_os_dirs['boundaries']).resolve())
            if 'rights_of_way' in valid_os_dirs:
                os_rights_of_way_dir = str(Path(valid_os_dirs['rights_of_way']).resolve())
        
            # Configure roads styling
            roads_style = style_config.get('roads', {})
            os_roads_primary_color = roads_style.get('primary_color', '#CC6600')
            os_roads_primary_width = roads_style.get('primary_width', 2.0)
            os_roads_secondary_color = roads_style.get('secondary_color', '#FF9933')
            os_roads_secondary_width = roads_style.get('secondary_width', 1.5)
            
            # Configure boundaries styling
            boundaries_style = style_config.get('boundaries', {})
            os_boundaries_admin_color = boundaries_style.get('admin_color', '#8B4513')
            os_boundaries_admin_width = boundaries_style.get('admin_width', 1.2)
            
            # Configure rights of way styling
            row_style = style_config.get('rights_of_way', {})
            os_rights_of_way_footpath_color = row_style.get('footpath_color', '#228B22')
            os_rights_of_way_footpath_width = row_style.get('footpath_width', 1.0)
    
=======
        contour_interval = contours_config.get("interval", 10)
        contour_major_interval = contours_config.get("major_interval", 50)

        minor_style = contours_config.get("style", {}).get("minor", {})
        major_style = contours_config.get("style", {}).get("major", {})

        contour_minor_color = minor_style.get("color", "#8B4513")
        contour_minor_width = minor_style.get("width", 0.5)
        contour_minor_opacity = minor_style.get("opacity", 0.6)
        contour_major_color = major_style.get("color", "#654321")
        contour_major_width = major_style.get("width", 1.2)
        contour_major_opacity = major_style.get("opacity", 0.8)

>>>>>>> 7aae3100
    style_xml = template.substitute(
        DATA_DIR=str(abs_data_dir),
        ICONS_DIR=str(abs_icons_dir),
        HILLSHADE_FILE=hillshade_file,
        HILLSHADE_STATUS=hillshade_status,
        HILLSHADE_OPACITY=hillshade_opacity,
        CONTOURS_STATUS=contours_status,
        CONTOUR_INTERVAL=contour_interval,
        CONTOUR_MAJOR_INTERVAL=contour_major_interval,
        CONTOUR_MINOR_COLOR=contour_minor_color,
        CONTOUR_MINOR_WIDTH=contour_minor_width,
        CONTOUR_MINOR_OPACITY=contour_minor_opacity,
        CONTOUR_MAJOR_COLOR=contour_major_color,
        CONTOUR_MAJOR_WIDTH=contour_major_width,
        CONTOUR_MAJOR_OPACITY=contour_major_opacity,
<<<<<<< HEAD
        OS_STATUS=os_status,
        OS_ROADS_DIR=os_roads_dir,
        OS_BOUNDARIES_DIR=os_boundaries_dir,
        OS_RIGHTS_OF_WAY_DIR=os_rights_of_way_dir,
        OS_ROADS_PRIMARY_COLOR=os_roads_primary_color,
        OS_ROADS_PRIMARY_WIDTH=os_roads_primary_width,
        OS_ROADS_SECONDARY_COLOR=os_roads_secondary_color,
        OS_ROADS_SECONDARY_WIDTH=os_roads_secondary_width,
        OS_BOUNDARIES_ADMIN_COLOR=os_boundaries_admin_color,
        OS_BOUNDARIES_ADMIN_WIDTH=os_boundaries_admin_width,
        OS_RIGHTS_OF_WAY_FOOTPATH_COLOR=os_rights_of_way_footpath_color,
        OS_RIGHTS_OF_WAY_FOOTPATH_WIDTH=os_rights_of_way_footpath_width
=======
>>>>>>> 7aae3100
    )

    output_file = f"styles/{style_name}_map_style.xml"
    with open(output_file, "w") as f:
        f.write(style_xml)

    return output_file<|MERGE_RESOLUTION|>--- conflicted
+++ resolved
@@ -5,13 +5,9 @@
 from pathlib import Path
 
 
-<<<<<<< HEAD
-def build_mapnik_style(style_name, data_dir, area_config=None, hillshade_available=False, os_data_dirs=None):
-=======
 def build_mapnik_style(
-    style_name, data_dir, area_config=None, hillshade_available=False
+    style_name, data_dir, area_config=None, hillshade_available=False, os_data_dirs=None
 ):
->>>>>>> 7aae3100
     """Build Mapnik XML from template and data directory"""
     template_file = Path(f"styles/{style_name}.xml")
 
@@ -80,7 +76,6 @@
     if area_config and area_config.get("contours", {}).get("enabled", False):
         contours_config = area_config["contours"]
         contours_status = "on"
-<<<<<<< HEAD
         contour_interval = contours_config.get('interval', 10)
         contour_major_interval = contours_config.get('major_interval', 50)
         
@@ -142,21 +137,6 @@
             os_rights_of_way_footpath_color = row_style.get('footpath_color', '#228B22')
             os_rights_of_way_footpath_width = row_style.get('footpath_width', 1.0)
     
-=======
-        contour_interval = contours_config.get("interval", 10)
-        contour_major_interval = contours_config.get("major_interval", 50)
-
-        minor_style = contours_config.get("style", {}).get("minor", {})
-        major_style = contours_config.get("style", {}).get("major", {})
-
-        contour_minor_color = minor_style.get("color", "#8B4513")
-        contour_minor_width = minor_style.get("width", 0.5)
-        contour_minor_opacity = minor_style.get("opacity", 0.6)
-        contour_major_color = major_style.get("color", "#654321")
-        contour_major_width = major_style.get("width", 1.2)
-        contour_major_opacity = major_style.get("opacity", 0.8)
-
->>>>>>> 7aae3100
     style_xml = template.substitute(
         DATA_DIR=str(abs_data_dir),
         ICONS_DIR=str(abs_icons_dir),
@@ -172,7 +152,6 @@
         CONTOUR_MAJOR_COLOR=contour_major_color,
         CONTOUR_MAJOR_WIDTH=contour_major_width,
         CONTOUR_MAJOR_OPACITY=contour_major_opacity,
-<<<<<<< HEAD
         OS_STATUS=os_status,
         OS_ROADS_DIR=os_roads_dir,
         OS_BOUNDARIES_DIR=os_boundaries_dir,
@@ -185,8 +164,6 @@
         OS_BOUNDARIES_ADMIN_WIDTH=os_boundaries_admin_width,
         OS_RIGHTS_OF_WAY_FOOTPATH_COLOR=os_rights_of_way_footpath_color,
         OS_RIGHTS_OF_WAY_FOOTPATH_WIDTH=os_rights_of_way_footpath_width
-=======
->>>>>>> 7aae3100
     )
 
     output_file = f"styles/{style_name}_map_style.xml"

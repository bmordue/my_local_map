#!/usr/bin/env python3
"""
Style Preview Generator for Lumsden Tourist Map
Creates a grid of map previews showing different styling options including hillshading variants
"""

import os
import math
from pathlib import Path
from PIL import Image, ImageDraw, ImageFont
from utils.config import load_area_config, load_output_format, calculate_pixel_dimensions
from utils.style_builder import build_mapnik_style
<<<<<<< HEAD
from utils.data_processing import calculate_bbox, convert_osm_to_shapefiles, process_elevation_and_contours
=======
from utils.data_processing import calculate_bbox, convert_osm_to_shapefiles
from utils.elevation_processing import process_elevation_for_hillshading
>>>>>>> 193761ac

def render_preview_map(style_name, data_dir, bbox, width_px, height_px, area_config=None, hillshade_available=False):
    """Render a small preview map using a specific style"""
    try:
        import mapnik
    except ImportError:
        print("Error: python-mapnik not available. Install with: pip install mapnik")
        return None
    
    # Build the style with hillshading configuration
    style_file = build_mapnik_style(style_name, data_dir, area_config, hillshade_available)
    
    # Create map
    m = mapnik.Map(width_px, height_px)
    mapnik.load_map(m, style_file)
    
    # Set bounding box
    bbox_wgs84 = mapnik.Box2d(bbox['west'], bbox['south'], bbox['east'], bbox['north'])
    
    # Transform to Mercator
    proj_wgs84 = mapnik.Projection('+proj=longlat +ellps=WGS84 +datum=WGS84 +no_defs')
    proj_merc = mapnik.Projection(m.srs)
    transform = mapnik.ProjTransform(proj_wgs84, proj_merc)
    
    bbox_merc = transform.forward(bbox_wgs84)
    m.zoom_to_box(bbox_merc)
    
    # Render to memory
    im = mapnik.Image(width_px, height_px)
    mapnik.render(m, im)
    
    # Convert to PIL Image
    img_data = im.tostring('png')
    from io import BytesIO
    pil_image = Image.open(BytesIO(img_data))
    
    return pil_image

def create_style_grid(styles, data_dir, bbox, preview_size, area_config=None, hillshade_available=False, cols=2):
    """Create a grid of style previews"""
    print(f"Creating style preview grid with {len(styles)} styles...")
    
    rows = math.ceil(len(styles) / cols)
    
    # Calculate grid dimensions
    title_height = 40
    padding = 20
    grid_width = cols * preview_size[0] + (cols - 1) * padding
    grid_height = rows * (preview_size[1] + title_height) + (rows - 1) * padding
    
    # Create the main grid image
    grid_img = Image.new('RGB', (grid_width, grid_height), color='white')
    
    # Try to load a font from several common locations
    font_paths = [
        "/usr/share/fonts/truetype/dejavu/DejaVuSans-Bold.ttf",  # Linux
        "/usr/share/fonts/dejavu/DejaVuSans-Bold.ttf",           # Alternate Linux
        "/Library/Fonts/Arial.ttf",                              # macOS
        "C:\\Windows\\Fonts\\arial.ttf",                         # Windows
        "C:\\Windows\\Fonts\\DejaVuSans-Bold.ttf",               # Windows alternate
    ]
    font = None
    title_font = None
    for path in font_paths:
        if os.path.exists(path):
            try:
                font = ImageFont.truetype(path, 16)
                title_font = ImageFont.truetype(path, 20)
                break
            except (OSError, IOError):
                continue
    if font is None or title_font is None:
        font = ImageFont.load_default()
        title_font = ImageFont.load_default()
    
    draw = ImageDraw.Draw(grid_img)
    
    for i, (style_name, style_title, style_area_config, style_hillshade_available) in enumerate(styles):
        row = i // cols
        col = i % cols
        
        print(f"  Rendering {style_title} ({style_name})...")
        
        # Calculate position
        x = col * (preview_size[0] + padding)
        y = row * (preview_size[1] + title_height + padding)
        
        # Render the preview map
        preview_img = render_preview_map(
            style_name, data_dir, bbox, preview_size[0], preview_size[1], 
            style_area_config, style_hillshade_available
        )
        
        if preview_img:
            # Paste the preview into the grid
            grid_img.paste(preview_img, (x, y + title_height))
            
            # Add title
            title_bbox = draw.textbbox((0, 0), style_title, font=font)
            title_width = title_bbox[2] - title_bbox[0]
            title_x = x + (preview_size[0] - title_width) // 2
            draw.text((title_x, y + 5), style_title, fill='black', font=font)
        else:
            # Draw error placeholder
            draw.rectangle([x, y + title_height, x + preview_size[0], y + title_height + preview_size[1]], 
                         fill='lightgray', outline='red')
            draw.text((x + 10, y + title_height + 10), "Error", fill='red', font=font)
    
    return grid_img

def main():
    print("🎨 Style Preview Generator for Lumsden Tourist Map")
    print("=" * 55)
    
    # Load configuration
    area_config = load_area_config("lumsden")
    preview_format = load_output_format("preview")
    preview_width, preview_height = calculate_pixel_dimensions(preview_format)
    
    print(f"📍 Center: {area_config['center']['lat']}, {area_config['center']['lon']}")
    print(f"📏 Preview size: {preview_width}×{preview_height} pixels")
    print()
    
    # Calculate area
    bbox = calculate_bbox(
        area_config["center"]["lat"], 
        area_config["center"]["lon"], 
        area_config["coverage"]["width_km"], 
        area_config["coverage"]["height_km"]
    )
    
    # Ensure data is available
    osm_file = Path("lumsden_area.osm")
    
    if not osm_file.exists():
        print("❌ OSM data file not found. Run map_generator.py first to download data.")
        return 1
    
    # Convert to shapefiles if needed
    data_dir = Path("data")
    osm_data_dir = data_dir / "osm_data"
    if not osm_data_dir.exists():
        print("🔄 Converting OSM data to shapefiles...")
        osm_data_dir = convert_osm_to_shapefiles(str(osm_file))
    else:
        print(f"📁 Using existing shapefile data: {osm_data_dir}")
        osm_data_dir = str(osm_data_dir)
    
<<<<<<< HEAD
    # Ensure contour data is available for preview generation
    print("📏 Checking contour data availability...")
    contour_file = Path(osm_data_dir) / "contours.shp"
    if not contour_file.exists():
        print("🔄 Generating contour data for previews...")
        contour_data = process_elevation_and_contours(
            bbox, 
            osm_data_dir,
            contour_interval=10,
            enable_contours=True
        )
        if contour_data:
            print("✓ Contour data ready for preview generation")
        else:
            print("⚠ Could not generate contour data, previews will show without contours")
    else:
        print("✓ Contour data already available")
    
    # Define available styles including contour variations
    styles = [
=======
    # Process elevation data for hillshading if enabled
    hillshade_available = False
    hillshade_file = process_elevation_for_hillshading(bbox, area_config, osm_data_dir)
    if hillshade_file:
        hillshade_available = True
        print(f"✓ Hillshading data available: {hillshade_file}")
    
    # Create area configs for hillshading variants
    area_config_no_hillshade = area_config.copy()
    if 'hillshading' in area_config_no_hillshade:
        area_config_no_hillshade['hillshading'] = area_config_no_hillshade['hillshading'].copy()
        area_config_no_hillshade['hillshading']['enabled'] = False
    
    # Define available styles including hillshading variants
    base_styles = [
>>>>>>> 193761ac
        ("tourist", "Tourist (Default)"),
        ("tourist_no_contours", "Tourist - No Contours"),
        ("tourist_contours_prominent", "Tourist - Prominent Contours"),
        ("blue_theme", "Blue Theme"),
        ("warm_theme", "Warm Theme"), 
        ("monochrome_theme", "Monochrome"),
        ("delicate_theme", "Delicate Purple"),
        ("high_contrast", "High Contrast"),
        ("minimalist", "Minimalist")
    ]
    
    styles = []
    
    # Add standard versions (no hillshading)
    for style_name, style_title in base_styles:
        styles.append((style_name, style_title, area_config_no_hillshade, False))
    
    # Add hillshading versions if available
    if hillshade_available:
        for style_name, style_title in base_styles:
            hillshade_title = f"{style_title} + Hillshade"
            styles.append((style_name, hillshade_title, area_config, True))
    
    print(f"🎨 Available styles: {len(styles)}")
    for style_name, style_title, _, hillshade_enabled in styles:
        hillshade_status = "with hillshading" if hillshade_enabled else "standard"
        print(f"  • {style_title} ({hillshade_status})")
    print()
    
    # Create the style grid
    grid_img = create_style_grid(styles, osm_data_dir, bbox, (preview_width, preview_height), cols=4)
    
    # Save the grid
    data_dir.mkdir(exist_ok=True)
    output_file = data_dir / "style_preview_grid.png"
    grid_img.save(str(output_file), 'PNG')
    
    # Also save individual previews
    preview_dir = data_dir / "style_previews"
    preview_dir.mkdir(exist_ok=True)
    
    print("\n📁 Saving individual previews...")
    for style_name, style_title, style_area_config, style_hillshade_available in styles:
        preview_img = render_preview_map(
            style_name, osm_data_dir, bbox, preview_width, preview_height, 
            style_area_config, style_hillshade_available
        )
        if preview_img:
            # Create safe filename
            safe_title = style_title.replace(" ", "_").replace("+", "plus").replace("(", "").replace(")", "")
            preview_file = preview_dir / f"{safe_title}_preview.png"
            preview_img.save(str(preview_file), 'PNG')
            print(f"  ✓ Saved {preview_file}")
    
    file_size_kb = os.path.getsize(output_file) / 1024
    print(f"\n🎉 SUCCESS!")
    print(f"📄 Style grid: {output_file} ({file_size_kb:.1f} KB)")
    print(f"📁 Individual previews: {preview_dir}")
    
    if hillshade_available:
        standard_count = len(base_styles)
        hillshade_count = len(base_styles)
        print(f"🎯 Grid shows {standard_count} standard styles + {hillshade_count} hillshading variants")
        print(f"⛰️  Hillshading enhances topographical visualization with terrain relief")
    else:
        print(f"🎯 Grid shows {len(styles)} different style options at lower resolution")
        print(f"ℹ️  Enable hillshading in config/areas.json to see terrain variants")
    
    return 0

if __name__ == "__main__":
    import sys
    sys.exit(main())<|MERGE_RESOLUTION|>--- conflicted
+++ resolved
@@ -10,12 +10,8 @@
 from PIL import Image, ImageDraw, ImageFont
 from utils.config import load_area_config, load_output_format, calculate_pixel_dimensions
 from utils.style_builder import build_mapnik_style
-<<<<<<< HEAD
 from utils.data_processing import calculate_bbox, convert_osm_to_shapefiles, process_elevation_and_contours
-=======
-from utils.data_processing import calculate_bbox, convert_osm_to_shapefiles
 from utils.elevation_processing import process_elevation_for_hillshading
->>>>>>> 193761ac
 
 def render_preview_map(style_name, data_dir, bbox, width_px, height_px, area_config=None, hillshade_available=False):
     """Render a small preview map using a specific style"""
@@ -164,7 +160,6 @@
         print(f"📁 Using existing shapefile data: {osm_data_dir}")
         osm_data_dir = str(osm_data_dir)
     
-<<<<<<< HEAD
     # Ensure contour data is available for preview generation
     print("📏 Checking contour data availability...")
     contour_file = Path(osm_data_dir) / "contours.shp"
@@ -183,9 +178,6 @@
     else:
         print("✓ Contour data already available")
     
-    # Define available styles including contour variations
-    styles = [
-=======
     # Process elevation data for hillshading if enabled
     hillshade_available = False
     hillshade_file = process_elevation_for_hillshading(bbox, area_config, osm_data_dir)
@@ -199,9 +191,8 @@
         area_config_no_hillshade['hillshading'] = area_config_no_hillshade['hillshading'].copy()
         area_config_no_hillshade['hillshading']['enabled'] = False
     
-    # Define available styles including hillshading variants
+    # Define available styles including hillshading and contour line variants
     base_styles = [
->>>>>>> 193761ac
         ("tourist", "Tourist (Default)"),
         ("tourist_no_contours", "Tourist - No Contours"),
         ("tourist_contours_prominent", "Tourist - Prominent Contours"),

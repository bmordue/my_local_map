--- conflicted
+++ resolved
@@ -272,32 +272,17 @@
             print(f"  Saved {preview_file}")
     
     file_size_kb = os.path.getsize(output_file) / 1024
-<<<<<<< HEAD
-    print("\n🎉 SUCCESS!")
-    print(f"📄 Style grid: {output_file} ({file_size_kb:.1f} KB)")
-    print(f"📁 Individual previews: {preview_dir}")
-=======
     print(f"\nSUCCESS!")
     print(f"Style grid: {output_file} ({file_size_kb:.1f} KB)")
     print(f"Individual previews: {preview_dir}")
->>>>>>> 10b8e7d8
     
     if hillshade_available:
         standard_count = len(base_styles)
         hillshade_count = len(base_styles)
-<<<<<<< HEAD
-        print(f"🎯 Grid shows {standard_count} standard styles + {hillshade_count} hillshading variants")
-        print("⛰️  Hillshading enhances topographical visualization with terrain relief")
-    else:
-        print(f"🎯 Grid shows {len(styles)} different style options at lower resolution")
-        print("ℹ️  Enable hillshading in config/areas.json to see terrain variants")
-=======
         print(f"Grid shows {standard_count} standard styles + {hillshade_count} hillshading variants")
-        print(f"Hillshading enhances topographical visualization with terrain relief")
     else:
         print(f"Grid shows {len(styles)} different style options at lower resolution")
         print(f"Enable hillshading in config/areas.json to see terrain variants")
->>>>>>> 10b8e7d8
     
     return 0
 

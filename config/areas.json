--- conflicted
+++ resolved
@@ -10,7 +10,6 @@
     },
     "scale": 25000,
     "name": "Lumsden, Aberdeenshire",
-<<<<<<< HEAD
     "contours": {
       "enabled": true,
       "interval": 10,
@@ -20,16 +19,15 @@
         "width": 0.5,
         "major_width": 1.0,
         "opacity": 0.7
+      },
+      "hillshading": {
+        "enabled": true,
+        "opacity": 0.4,
+        "azimuth": 315,
+        "altitude": 45,
+        "z_factor": 1.0,
+        "scale": 111120
       }
-=======
-    "hillshading": {
-      "enabled": true,
-      "opacity": 0.4,
-      "azimuth": 315,
-      "altitude": 45,
-      "z_factor": 1.0,
-      "scale": 111120
->>>>>>> 193761ac
     }
   }
 }
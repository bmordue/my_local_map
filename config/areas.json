--- conflicted
+++ resolved
@@ -19,8 +19,6 @@
         "width": 0.5,
         "major_width": 1.0,
         "opacity": 0.7
-<<<<<<< HEAD
-=======
       },
       "hillshading": {
         "enabled": true,
@@ -29,7 +27,6 @@
         "altitude": 45,
         "z_factor": 1.0,
         "scale": 111120
->>>>>>> 02e41ab7
       }
     }
   }

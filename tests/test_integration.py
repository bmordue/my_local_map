"""Integration tests for the main map generator application"""

import pytest
from unittest.mock import patch, MagicMock
from PIL import Image

class TestMapGeneratorIntegration:
    """Integration tests for the complete map generation process"""

    @pytest.fixture
    def mock_dependencies(self):
        """Mock all external dependencies for integration testing"""
        return {
            'area_config': {
                "center": {"lat": 57.3167, "lon": -2.8833},
                "coverage": {"width_km": 8, "height_km": 12},
                "scale": 25000,
                "name": "Lumsden, Aberdeenshire"
            },
            'output_format': {
                "width_mm": 297,
                "height_mm": 420,
                "dpi": 300,
                "description": "Standard A3 format"
            }
        }

    @pytest.mark.integration
    def test_main_with_mocked_dependencies(self, mock_dependencies):
        """Test main function with all dependencies mocked"""
        
        # Import here to avoid import-time side effects
        import map_generator
        
        with patch('map_generator.load_area_config') as mock_load_area, \
             patch('map_generator.load_output_format') as mock_load_output, \
             patch('map_generator.calculate_pixel_dimensions') as mock_calc_pixels, \
             patch('pathlib.Path.exists') as mock_exists, \
             patch('pathlib.Path.mkdir') as mock_mkdir, \
             patch('map_generator.download_osm_data') as mock_download, \
             patch('map_generator.convert_osm_to_shapefiles') as mock_convert, \
             patch('map_generator.create_mapnik_style') as mock_create_style, \
             patch('map_generator.render_map') as mock_render:
            
            # Setup mocks
            mock_load_area.return_value = mock_dependencies['area_config']
            mock_load_output.return_value = mock_dependencies['output_format']
            mock_calc_pixels.return_value = (3507, 4960)
            mock_exists.return_value = True  # OSM file exists
            mock_convert.return_value = "/mock/osm_data"
            mock_create_style.return_value = "mock_style.xml"
            mock_render.return_value = True
            
            # Run main function
            result = map_generator.main()
            
            # Verify success
            assert result == 0


class TestRenderMapUnit:
    """Unit tests for the render_map function"""

    @pytest.mark.unit
    def test_render_map_import_error_handling(self):
        """Test render_map when mapnik import fails"""
        import map_generator
        
        # Mock the mapnik import to fail
        with patch.dict('sys.modules', {'mapnik': None}):
            with patch('builtins.__import__', side_effect=ImportError("No module named 'mapnik'")):
                result = map_generator.render_map("test.xml", {}, "test.png", 100, 100)
        with patch('builtins.__import__', side_effect=ImportError("No module named 'mapnik'")):
            result = map_generator.render_map("test.xml", {}, "test.png", 100, 100)
            assert result is False

    @pytest.mark.unit 
    def test_render_map_with_mock_mapnik(self):
        """Test successful rendering with mocked mapnik"""
        import map_generator
        
        # Create a mock mapnik module
        mock_mapnik = MagicMock()
        mock_map_instance = MagicMock()
        mock_mapnik.Map.return_value = mock_map_instance
        mock_mapnik.Box2d.return_value = MagicMock()
        mock_mapnik.Projection.return_value = MagicMock()
        mock_mapnik.ProjTransform.return_value = MagicMock()
        
        with patch.dict('sys.modules', {'mapnik': mock_mapnik}):
            with patch('os.path.getsize', return_value=1024*1024):
                style_file = "test.xml"
                bbox = {'south': 57.0, 'north': 57.5, 'west': -3.0, 'east': -2.5}
                output_file = "test.png"
<<<<<<< HEAD
                # Patch PIL.Image.open to avoid FileNotFoundError
                with patch('PIL.Image.open', MagicMock()):
                    result = map_generator.render_map(style_file, bbox, output_file, 1000, 1000)
                    assert result is True
                    mock_mapnik.Map.assert_called_once_with(1000, 1000)
=======
                # Create a dummy PNG file so PIL.Image.open does not fail
                img = Image.new('RGB', (10, 10), color='white')
                img.save(output_file)
                try:
                    result = map_generator.render_map(style_file, bbox, output_file, 1000, 1000)
                    assert result is True
                    mock_mapnik.Map.assert_called_once_with(1000, 1000)
                finally:
                    import os
                    if os.path.exists(output_file):
                        os.remove(output_file)
>>>>>>> 193761ac


class TestCreateMapnikStyleUnit:
    """Unit tests for create_mapnik_style function"""

    @pytest.mark.unit
    def test_create_mapnik_style_calls_build_function(self):
        """Test that create_mapnik_style calls the build function correctly"""
        import map_generator
        
        area_config = {"hillshading": {"enabled": True}}
        
        with patch('map_generator.build_mapnik_style') as mock_build:
            mock_build.return_value = "tourist_map_style.xml"
<<<<<<< HEAD
            result = map_generator.create_mapnik_style("/test/data")
=======
            
            result = map_generator.create_mapnik_style("/test/data", area_config, True)
            
>>>>>>> 193761ac
            assert result == "tourist_map_style.xml"
            mock_build.assert_called_once_with("tourist", "/test/data", area_config, True)


class TestConfigurationHandling:
    """Test configuration loading in main function"""

    @pytest.mark.unit
    def test_configuration_loading_sequence(self):
        """Test that configuration is loaded in the correct sequence"""
        import map_generator
        
        with patch('map_generator.load_area_config') as mock_load_area, \
             patch('map_generator.load_output_format') as mock_load_output, \
             patch('map_generator.calculate_pixel_dimensions') as mock_calc_pixels, \
             patch('map_generator.calculate_bbox') as mock_calc_bbox, \
             patch('pathlib.Path.exists', return_value=True), \
             patch('map_generator.convert_osm_to_shapefiles', return_value="data"), \
             patch('map_generator.create_mapnik_style', return_value="style.xml"), \
             patch('map_generator.render_map', return_value=True):
            # Setup return values
            area_config = {"center": {"lat": 57.3167, "lon": -2.8833}, 
                          "coverage": {"width_km": 8, "height_km": 12},
                          "scale": 25000}
            output_format = {"width_mm": 297, "height_mm": 420, "dpi": 300}
            mock_load_area.return_value = area_config
            mock_load_output.return_value = output_format
            mock_calc_pixels.return_value = (3507, 4960)
            mock_calc_bbox.return_value = {'south': 57.0, 'north': 57.5, 'west': -3.0, 'east': -2.5}
            # Run main
            result = map_generator.main()
            # Verify function calls
            mock_load_area.assert_called_once_with("lumsden")
            mock_load_output.assert_called_once_with("A3")
            mock_calc_pixels.assert_called_once_with(output_format)
            mock_calc_bbox.assert_called_once_with(57.3167, -2.8833, 8, 12)
            assert result == 0


class TestFileHandling:
    """Test file handling in the application"""

    @pytest.mark.unit
    def test_osm_file_exists_path(self):
        """Test behavior when OSM file exists"""
        import map_generator
        
        with patch('pathlib.Path.exists') as mock_exists, \
             patch('pathlib.Path.mkdir') as mock_mkdir, \
             patch('map_generator.load_area_config', return_value={"center": {"lat": 57.3167, "lon": -2.8833}, "coverage": {"width_km": 8, "height_km": 12}, "scale": 25000}), \
             patch('map_generator.load_output_format', return_value={"width_mm": 297, "height_mm": 420, "dpi": 300}), \
             patch('map_generator.calculate_pixel_dimensions', return_value=(3507, 4960)), \
             patch('map_generator.calculate_bbox', return_value={'south': 57.0, 'north': 57.5, 'west': -3.0, 'east': -2.5}), \
             patch('map_generator.download_osm_data') as mock_download, \
             patch('map_generator.convert_osm_to_shapefiles', return_value="/data"), \
             patch('map_generator.create_mapnik_style', return_value="style.xml"), \
             patch('map_generator.render_map', return_value=True):
            
            # Set file to exist
            mock_exists.return_value = True
            
            result = map_generator.main()
            
            # Download should not be called when file exists
            mock_download.assert_not_called()
            assert result == 0

    @pytest.mark.unit 
    def test_osm_file_download_needed(self):
        """Test behavior when OSM file needs to be downloaded"""
        import map_generator
        
        with patch('pathlib.Path.exists') as mock_exists, \
             patch('pathlib.Path.mkdir') as mock_mkdir, \
             patch('map_generator.load_area_config', return_value={"center": {"lat": 57.3167, "lon": -2.8833}, "coverage": {"width_km": 8, "height_km": 12}, "scale": 25000}), \
             patch('map_generator.load_output_format', return_value={"width_mm": 297, "height_mm": 420, "dpi": 300}), \
             patch('map_generator.calculate_pixel_dimensions', return_value=(3507, 4960)), \
             patch('map_generator.calculate_bbox', return_value={'south': 57.0, 'north': 57.5, 'west': -3.0, 'east': -2.5}), \
             patch('map_generator.download_osm_data') as mock_download, \
             patch('map_generator.convert_osm_to_shapefiles', return_value="/data"), \
             patch('map_generator.create_mapnik_style', return_value="style.xml"), \
             patch('map_generator.render_map', return_value=True):
            
            # Set file to not exist
            mock_exists.return_value = False
            mock_download.return_value = True  # Successful download
            
            result = map_generator.main()
            
            # Download should be called when file doesn't exist
            mock_download.assert_called_once()
            assert result == 0


class TestErrorHandling:
    """Test error handling scenarios"""

    @pytest.mark.unit
    def test_download_failure_handling(self):
        """Test handling when OSM download fails"""
        import map_generator
        
        with patch('pathlib.Path.exists', return_value=False), \
             patch('pathlib.Path.mkdir'), \
             patch('map_generator.load_area_config', return_value={"center": {"lat": 57.3167, "lon": -2.8833}, "coverage": {"width_km": 8, "height_km": 12}, "scale": 25000}), \
             patch('map_generator.load_output_format', return_value={"width_mm": 297, "height_mm": 420, "dpi": 300}), \
             patch('map_generator.calculate_pixel_dimensions', return_value=(3507, 4960)), \
             patch('map_generator.calculate_bbox', return_value={'south': 57.0, 'north': 57.5, 'west': -3.0, 'east': -2.5}), \
             patch('map_generator.download_osm_data', return_value=False) as mock_download, \
             patch('map_generator.convert_osm_to_shapefiles') as mock_convert:
            
            result = map_generator.main()
            
            # Should return failure code
            assert result == 1
            # Download should be attempted
            mock_download.assert_called_once()
            # Conversion should not be called after download failure
            mock_convert.assert_not_called()

    @pytest.mark.unit
    def test_render_failure_handling(self):
        """Test handling when map rendering fails"""
        import map_generator
        
        with patch('pathlib.Path.exists', return_value=True), \
             patch('pathlib.Path.mkdir'), \
             patch('map_generator.load_area_config', return_value={"center": {"lat": 57.3167, "lon": -2.8833}, "coverage": {"width_km": 8, "height_km": 12}, "scale": 25000}), \
             patch('map_generator.load_output_format', return_value={"width_mm": 297, "height_mm": 420, "dpi": 300}), \
             patch('map_generator.calculate_pixel_dimensions', return_value=(3507, 4960)), \
             patch('map_generator.calculate_bbox', return_value={'south': 57.0, 'north': 57.5, 'west': -3.0, 'east': -2.5}), \
             patch('map_generator.convert_osm_to_shapefiles', return_value="/data"), \
             patch('map_generator.create_mapnik_style', return_value="style.xml"), \
             patch('map_generator.render_map', return_value=False) as mock_render:
            
            result = map_generator.main()
            
            # Should return failure code
            assert result == 1
            # Render should be attempted
            mock_render.assert_called_once()<|MERGE_RESOLUTION|>--- conflicted
+++ resolved
@@ -92,13 +92,6 @@
                 style_file = "test.xml"
                 bbox = {'south': 57.0, 'north': 57.5, 'west': -3.0, 'east': -2.5}
                 output_file = "test.png"
-<<<<<<< HEAD
-                # Patch PIL.Image.open to avoid FileNotFoundError
-                with patch('PIL.Image.open', MagicMock()):
-                    result = map_generator.render_map(style_file, bbox, output_file, 1000, 1000)
-                    assert result is True
-                    mock_mapnik.Map.assert_called_once_with(1000, 1000)
-=======
                 # Create a dummy PNG file so PIL.Image.open does not fail
                 img = Image.new('RGB', (10, 10), color='white')
                 img.save(output_file)
@@ -110,7 +103,6 @@
                     import os
                     if os.path.exists(output_file):
                         os.remove(output_file)
->>>>>>> 193761ac
 
 
 class TestCreateMapnikStyleUnit:
@@ -125,13 +117,9 @@
         
         with patch('map_generator.build_mapnik_style') as mock_build:
             mock_build.return_value = "tourist_map_style.xml"
-<<<<<<< HEAD
-            result = map_generator.create_mapnik_style("/test/data")
-=======
             
             result = map_generator.create_mapnik_style("/test/data", area_config, True)
             
->>>>>>> 193761ac
             assert result == "tourist_map_style.xml"
             mock_build.assert_called_once_with("tourist", "/test/data", area_config, True)
 

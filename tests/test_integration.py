--- conflicted
+++ resolved
@@ -139,14 +139,9 @@
             result = map_generator.create_mapnik_style("/test/data", area_config, True)
 
             assert result == "tourist_map_style.xml"
-<<<<<<< HEAD
-            mock_build.assert_called_once_with("tourist", "/test/data", area_config, True, None)
-=======
             mock_build.assert_called_once_with(
-                "tourist", "/test/data", area_config, True
+                "tourist", "/test/data", area_config, True, None
             )
->>>>>>> 7aae3100
-
 
 class TestConfigurationHandling:
     """Test configuration loading in main function"""

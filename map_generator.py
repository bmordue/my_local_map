--- conflicted
+++ resolved
@@ -169,7 +169,6 @@
         print("⚠ Skipping hillshading due to missing OSM data directory")
         hillshade_file = None
     hillshade_available = hillshade_file is not None
-<<<<<<< HEAD
     
     # Run quality validation on enhanced data (optional)
     quality_validation_enabled = os.environ.get('ENABLE_QUALITY_VALIDATION', '').lower() in ('1', 'true', 'yes')
@@ -231,9 +230,6 @@
         except Exception as e:
             print(f"⚠️  Quality validation failed: {e}")
     
-=======
-
->>>>>>> 8ac5bfdd
     # Create map style
     print("\nCreating tourist map style...")
     style_file = create_mapnik_style(osm_data_dir, area_config, hillshade_available)

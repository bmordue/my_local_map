#!/usr/bin/env python3
"""
Lightweight A3 Tourist Map Generator for Lumsden, Aberdeenshire
Uses configuration-driven approach for maximum flexibility
"""

import os
from pathlib import Path
from utils.config import load_area_config, load_output_format, calculate_pixel_dimensions
from utils.style_builder import build_mapnik_style
from utils.data_processing import calculate_bbox, download_osm_data, convert_osm_to_shapefiles, process_elevation_and_contours
from utils.legend import MapLegend, add_legend_to_image
from utils.elevation_processing import process_elevation_for_hillshading
#from utils.download_icons import download_icons # not needed - icons are already present

# Configuration will be loaded dynamically

def create_mapnik_style(data_dir, area_config, hillshade_available=False):
    """Create a tourist-focused Mapnik XML style using template"""
    style_file = build_mapnik_style("tourist", data_dir, area_config, hillshade_available)
    print(f"Created tourist-focused map style: {style_file}")
    return style_file

def render_map(style_file, bbox, output_file, width_px, height_px):
    """Render the map using Mapnik"""
    try:
        import mapnik
    except ImportError:
        print("Error: python-mapnik not available. Install with: pip install mapnik")
        return False
    
    print("Rendering A3 tourist map...")
    
    # Create map
    m = mapnik.Map(width_px, height_px)
    mapnik.load_map(m, style_file)
    
    # Set bounding box
    # The bounding box from the script is in WGS84 (lat/lon)
    bbox_wgs84 = mapnik.Box2d(bbox['west'], bbox['south'], bbox['east'], bbox['north'])
    
    # The map projection is Mercator, so we need to transform the bbox
    proj_wgs84 = mapnik.Projection('+proj=longlat +ellps=WGS84 +datum=WGS84 +no_defs')
    proj_merc = mapnik.Projection(m.srs)
    transform = mapnik.ProjTransform(proj_wgs84, proj_merc)
    
    bbox_merc = transform.forward(bbox_wgs84)
    m.zoom_to_box(bbox_merc)
    
    # Render base map
    mapnik.render_to_file(m, output_file, 'png')
    
    # Create and add legend
    print("Adding map legend...")
    legend = MapLegend()
    legend_data = legend.render_to_map(m)
    
    # Add legend overlay to the image
    if add_legend_to_image(output_file, legend_data):
        print("✓ Legend added successfully")
    else:
        print("⚠ Legend could not be added (continuing without legend)")
    
    file_size_mb = os.path.getsize(output_file) / 1024 / 1024
    print(f"✓ Map rendered successfully: {output_file} ({file_size_mb:.1f} MB)")
    return True

def main():
    print("🗺️  Lightweight Lumsden Tourist Map Generator")
#    print("Downloading icons...")
#    download_icons()
#    print("=" * 50)
    
    # Load configuration
    area_config = load_area_config("lumsden")
    output_format = load_output_format("A3")
    width_px, height_px = calculate_pixel_dimensions(output_format)
    
    # Calculate area
    bbox = calculate_bbox(
        area_config["center"]["lat"], 
        area_config["center"]["lon"], 
        area_config["coverage"]["width_km"], 
        area_config["coverage"]["height_km"]
    )
    print(f"📍 Center: {area_config['center']['lat']}, {area_config['center']['lon']}")
    print(f"📏 Area: {area_config['coverage']['width_km']}×{area_config['coverage']['height_km']}km")
    print(f"🎯 Scale: 1:{area_config['scale']:,}")
    print()
    
    # Ensure data directory exists for shapefiles and output
    data_dir = Path("data")
    data_dir.mkdir(exist_ok=True)
    
    # OSM file should be at repository root according to coding guidelines  
    osm_file = Path("lumsden_area.osm")
    if not osm_file.exists():
        print("📡 Downloading OpenStreetMap data...")
        if not download_osm_data(bbox, str(osm_file)):
            return 1
    else:
        print(f"📁 Using existing OSM data: {osm_file}")
    
    # Convert to shapefiles (no database!)
    print("\n🔄 Converting OSM data to shapefiles...")
    osm_data_dir = convert_osm_to_shapefiles(str(osm_file))
    
<<<<<<< HEAD
    # Process elevation data and generate contours if enabled
    print("\n📏 Processing elevation data and contours...")
    contour_config = area_config.get("contours", {})
    contour_data = process_elevation_and_contours(
        bbox, 
        osm_data_dir,
        contour_interval=contour_config.get("interval", 10),
        enable_contours=contour_config.get("enabled", True)
    )
    
    if contour_data:
        print(f"✓ Contour lines generated with {contour_data['interval']}m intervals")
    else:
        print("⚠ Contour generation skipped or failed")
=======
    # Process elevation data for hillshading if enabled
    hillshade_file = process_elevation_for_hillshading(bbox, area_config, osm_data_dir)
    hillshade_available = hillshade_file is not None
>>>>>>> 193761ac
    
    # Create map style
    print("\n🎨 Creating tourist map style...")
    style_file = create_mapnik_style(osm_data_dir, area_config, hillshade_available)
    
    # Render map
    print(f"\n🖨️  Rendering A3 map ({width_px}×{height_px} pixels)...")
    output_file = data_dir / "lumsden_tourist_map_A3.png"
    
    if render_map(style_file, bbox, str(output_file), width_px, height_px):
        print("\n🎉 SUCCESS!")
        print(f"📄 Tourist map: {output_file}")
        print(f"📐 Print size: A3 ({output_format['width_mm']}×{output_format['height_mm']}mm at {output_format['dpi']} DPI)")
        print(f"🎯 Perfect for planning day trips around Lumsden!")
        return 0
    else:
        print("\n❌ Map rendering failed")
        return 1

if __name__ == "__main__":
    import sys
    sys.exit(main())
<|MERGE_RESOLUTION|>--- conflicted
+++ resolved
@@ -105,7 +105,6 @@
     print("\n🔄 Converting OSM data to shapefiles...")
     osm_data_dir = convert_osm_to_shapefiles(str(osm_file))
     
-<<<<<<< HEAD
     # Process elevation data and generate contours if enabled
     print("\n📏 Processing elevation data and contours...")
     contour_config = area_config.get("contours", {})
@@ -120,11 +119,10 @@
         print(f"✓ Contour lines generated with {contour_data['interval']}m intervals")
     else:
         print("⚠ Contour generation skipped or failed")
-=======
+
     # Process elevation data for hillshading if enabled
     hillshade_file = process_elevation_for_hillshading(bbox, area_config, osm_data_dir)
     hillshade_available = hillshade_file is not None
->>>>>>> 193761ac
     
     # Create map style
     print("\n🎨 Creating tourist map style...")

--- conflicted
+++ resolved
@@ -137,13 +137,8 @@
         print("⚠️  OS data integration disabled or not available")
 
     # Create map style
-<<<<<<< HEAD
-    print("\n🎨 Creating tourist map style...")
+    print("\nCreating tourist map style...")
     style_file = create_mapnik_style(osm_data_dir, area_config, hillshade_available, os_data_dirs)
-=======
-    print("\nCreating tourist map style...")
-    style_file = create_mapnik_style(osm_data_dir, area_config, hillshade_available)
->>>>>>> 10b8e7d8
     
     # Render map
     print(f"\nRendering A3 map ({width_px}×{height_px} pixels)...")

#!/usr/bin/env python3
"""
Lightweight A3 Tourist Map Generator for Aberdeenshire
Uses configuration-driven approach for maximum flexibility
"""

import argparse
import os
from pathlib import Path

from utils.config import (
    calculate_pixel_dimensions,
    load_area_config,
    load_output_format,
)
from utils.data_processing import (
    calculate_bbox,
    convert_osm_to_shapefiles,
    download_osm_data,
    process_elevation_and_contours,
    validate_osm_data_quality,
)
from utils.elevation_processing import process_elevation_for_hillshading
<<<<<<< HEAD
from utils.os_data_processing import integrate_os_data_with_map
#from utils.download_icons import download_icons # not needed - icons are already present

# Configuration will be loaded dynamically

def create_mapnik_style(data_dir, area_config, hillshade_available=False, os_data_dirs=None):
    """Create a tourist-focused Mapnik XML style using template"""
    style_file = build_mapnik_style("tourist", data_dir, area_config, hillshade_available, os_data_dirs)
=======
from utils.legend import MapLegend, add_legend_to_image
from utils.style_builder import build_mapnik_style

# from utils.download_icons import download_icons # not needed - icons are already present

# Configuration will be loaded dynamically


def create_mapnik_style(data_dir, area_config, hillshade_available=False):
    """Create a tourist-focused Mapnik XML style using template"""
    style_file = build_mapnik_style(
        "tourist", data_dir, area_config, hillshade_available
    )
>>>>>>> 7aae3100
    print(f"Created tourist-focused map style: {style_file}")
    return style_file


def render_map(style_file, bbox, output_file, width_px, height_px):
    """Render the map using Mapnik"""
    try:
        import mapnik
    except ImportError:
        print("Error: python-mapnik not available. Install with: pip install mapnik")
        return False

    print("Rendering A3 tourist map...")

    # Create map
    m = mapnik.Map(width_px, height_px)
    mapnik.load_map(m, style_file)

    # Set bounding box
    # The bounding box from the script is in WGS84 (lat/lon)
    bbox_wgs84 = mapnik.Box2d(bbox["west"], bbox["south"], bbox["east"], bbox["north"])

    # The map projection is Mercator, so we need to transform the bbox
    proj_wgs84 = mapnik.Projection("+proj=longlat +ellps=WGS84 +datum=WGS84 +no_defs")
    proj_merc = mapnik.Projection(m.srs)
    transform = mapnik.ProjTransform(proj_wgs84, proj_merc)

    bbox_merc = transform.forward(bbox_wgs84)
    m.zoom_to_box(bbox_merc)

    # Render base map
    mapnik.render_to_file(m, output_file, "png")

    # Create and add legend
    print("Adding map legend...")
    legend = MapLegend()
    legend_data = legend.render_to_map(m)

    # Add legend overlay to the image
    if add_legend_to_image(output_file, legend_data):
        print("Legend added successfully")
    else:
        print("Legend could not be added (continuing without legend)")

    file_size_mb = os.path.getsize(output_file) / 1024 / 1024
    print(f"Map rendered successfully: {output_file} ({file_size_mb:.1f} MB)")
    return True


def main(area_name="lumsden"):
    print(f"Lightweight {area_name.title()} Tourist Map Generator")
    #    print("Downloading icons...")
    #    download_icons()
    #    print("=" * 50)

    # Load configuration
    try:
        area_config = load_area_config(area_name)
    except KeyError:
        print(f"Error: Area '{area_name}' not found in configuration.")
        print("Available areas:")
        from utils.config import list_areas

        for area in list_areas():
            print(f"  - {area}")
        return 1

    output_format = load_output_format("A3")
    width_px, height_px = calculate_pixel_dimensions(output_format)

    # Calculate area
    bbox = calculate_bbox(
        area_config["center"]["lat"],
        area_config["center"]["lon"],
        area_config["coverage"]["width_km"],
        area_config["coverage"]["height_km"],
    )
    print(f"Center: {area_config['center']['lat']}, {area_config['center']['lon']}")
    print(
        f"Area: {area_config['coverage']['width_km']}×{area_config['coverage']['height_km']}km"
    )
    print(f"Scale: 1:{area_config['scale']:,}")
    print()

    # Ensure data directory exists for shapefiles and output
    data_dir = Path("data")
    data_dir.mkdir(exist_ok=True)

    # Determine OSM file path (configurable, default to data/lumsden_area.osm)
    osm_file_path = area_config.get("osm_file", f"data/{area_name}_area.osm")
    osm_file = Path(osm_file_path)
    if not osm_file.exists():
        print(f"OSM file not found at {osm_file}. Downloading...")
        if not download_osm_data(bbox, str(osm_file)):
            print("❌ Failed to download OSM data")
            return 1

        # Validate the downloaded data quality
        if not validate_osm_data_quality(str(osm_file)):
            print("⚠ Warning: Downloaded OSM data has low quality")
            print("   Map may have limited features, but continuing...")
    else:
        print(f"📁 Using existing OSM data: {osm_file}")
        # Also validate existing data
        validate_osm_data_quality(str(osm_file))

    # Convert to shapefiles (no database!)
    print("\nConverting OSM data to shapefiles...")
    osm_data_dir = convert_osm_to_shapefiles(str(osm_file))

    # Process elevation data and generate contours if enabled
    print("\nProcessing elevation data and contours...")
    contour_config = area_config.get("contours", {})
    contour_data = process_elevation_and_contours(
        bbox,
        osm_data_dir,
        contour_interval=contour_config.get("interval", 10),
        enable_contours=contour_config.get("enabled", True),
    )

    if contour_data:
        print(f"Contour lines generated with {contour_data['interval']}m intervals")
    else:
        print("Contour generation skipped or failed")

    # Process elevation data for hillshading if enabled
    # Only process if we have a valid data directory
    if osm_data_dir:
        hillshade_file = process_elevation_for_hillshading(
            bbox, area_config, osm_data_dir
        )
    else:
        print("⚠ Skipping hillshading due to missing OSM data directory")
        hillshade_file = None
    hillshade_available = hillshade_file is not None
    
<<<<<<< HEAD
    # Process Ordnance Survey data if enabled
    print("\n🏴󠁧󠁢󠁳󠁣󠁴󠁿 Processing Ordnance Survey data...")
    os_config = area_config.get("ordnance_survey", {})
    os_data_dirs = integrate_os_data_with_map(bbox, os_config)
    
    if os_data_dirs:
        print(f"✅ Integrated {len(os_data_dirs)} OS data layers")
    else:
        print("⚠️  OS data integration disabled or not available")

    # Create map style
    print("\nCreating tourist map style...")
    style_file = create_mapnik_style(osm_data_dir, area_config, hillshade_available, os_data_dirs)
    
=======
    # Run quality validation on enhanced data (optional)
    quality_validation_enabled = os.environ.get('ENABLE_QUALITY_VALIDATION', '').lower() in ('1', 'true', 'yes')
    if quality_validation_enabled:
        print("\n🔍 Running data quality validation...")
        try:
            from utils.quality_validation import validate_data_quality
            import json
            
            # Load enhanced data if available for validation
            enhanced_data_path = Path("enhanced_data")
            if enhanced_data_path.exists():
                data_sources = {}
                geojson_files = {
                    'tourist_attractions': 'tourist_attractions.geojson',
                    'accommodation': 'accommodation.geojson', 
                    'dining': 'dining.geojson',
                    'activities': 'activities.geojson',
                    'walking_trails': 'walking_trails.geojson'
                }
                
                for source_name, filename in geojson_files.items():
                    file_path = enhanced_data_path / filename
                    if file_path.exists():
                        try:
                            with open(file_path, 'r') as f:
                                geojson_data = json.load(f)
                                features = geojson_data.get('features', [])
                                data_list = []
                                
                                for feature in features:
                                    item = feature.get('properties', {}).copy()
                                    geom = feature.get('geometry', {})
                                    if geom.get('type') == 'Point':
                                        coords = geom.get('coordinates', [])
                                        if len(coords) >= 2:
                                            item['lon'] = coords[0]
                                            item['lat'] = coords[1]
                                    data_list.append(item)
                                
                                if data_list:
                                    data_sources[source_name] = data_list
                        except Exception as e:
                            print(f"⚠️  Warning: Could not load {filename} for validation: {e}")
                
                if data_sources:
                    validation_report = validate_data_quality(data_sources, bbox)
                    failed_checks = sum(1 for r in validation_report.results if not r.passed)
                    if failed_checks > 0:
                        print(f"⚠️  Quality validation found {failed_checks} issues (continuing with map generation)")
                    else:
                        print("✓ All data quality checks passed")
                else:
                    print("ℹ️  No enhanced data found for quality validation")
            else:
                print("ℹ️  Enhanced data directory not found - skipping quality validation")
        except ImportError:
            print("⚠️  Quality validation not available (utils.quality_validation not found)")
        except Exception as e:
            print(f"⚠️  Quality validation failed: {e}")
    
    # Create map style
    print("\nCreating tourist map style...")
    style_file = create_mapnik_style(osm_data_dir, area_config, hillshade_available)

>>>>>>> 7aae3100
    # Render map
    print(f"\nRendering A3 map ({width_px}×{height_px} pixels)...")
    output_file = data_dir / f"{area_name}_tourist_map_A3.png"

    if render_map(style_file, bbox, str(output_file), width_px, height_px):
        print("\nSUCCESS!")
        print(f"Tourist map: {output_file}")
        print(
            f"Print size: A3 ({output_format['width_mm']}×{output_format['height_mm']}mm at {output_format['dpi']} DPI)"
        )
        print(f"Perfect for planning day trips around {area_config['name']}!")
        return 0
    else:
        print("\nMap rendering failed")
        return 1


if __name__ == "__main__":
    # Set up argument parser
    parser = argparse.ArgumentParser(
        description="Generate a tourist map for a specified area in Aberdeenshire"
    )
    parser.add_argument(
        "area",
        nargs="?",
        default="lumsden",
        help="The area to generate a map for (default: lumsden)",
    )

    # Parse arguments
    args = parser.parse_args()

    # Run main with the specified area
    import sys

    sys.exit(main(args.area))<|MERGE_RESOLUTION|>--- conflicted
+++ resolved
@@ -21,30 +21,17 @@
     validate_osm_data_quality,
 )
 from utils.elevation_processing import process_elevation_for_hillshading
-<<<<<<< HEAD
 from utils.os_data_processing import integrate_os_data_with_map
-#from utils.download_icons import download_icons # not needed - icons are already present
-
-# Configuration will be loaded dynamically
-
-def create_mapnik_style(data_dir, area_config, hillshade_available=False, os_data_dirs=None):
-    """Create a tourist-focused Mapnik XML style using template"""
-    style_file = build_mapnik_style("tourist", data_dir, area_config, hillshade_available, os_data_dirs)
-=======
 from utils.legend import MapLegend, add_legend_to_image
 from utils.style_builder import build_mapnik_style
 
-# from utils.download_icons import download_icons # not needed - icons are already present
-
 # Configuration will be loaded dynamically
-
-
-def create_mapnik_style(data_dir, area_config, hillshade_available=False):
+def create_mapnik_style(data_dir, area_config, hillshade_available=False, os_data_dirs=None):
+
     """Create a tourist-focused Mapnik XML style using template"""
     style_file = build_mapnik_style(
-        "tourist", data_dir, area_config, hillshade_available
-    )
->>>>>>> 7aae3100
+        "tourist", data_dir, area_config, hillshade_available, os_data_dirs
+    )
     print(f"Created tourist-focused map style: {style_file}")
     return style_file
 
@@ -181,7 +168,6 @@
         hillshade_file = None
     hillshade_available = hillshade_file is not None
     
-<<<<<<< HEAD
     # Process Ordnance Survey data if enabled
     print("\n🏴󠁧󠁢󠁳󠁣󠁴󠁿 Processing Ordnance Survey data...")
     os_config = area_config.get("ordnance_survey", {})
@@ -192,11 +178,6 @@
     else:
         print("⚠️  OS data integration disabled or not available")
 
-    # Create map style
-    print("\nCreating tourist map style...")
-    style_file = create_mapnik_style(osm_data_dir, area_config, hillshade_available, os_data_dirs)
-    
-=======
     # Run quality validation on enhanced data (optional)
     quality_validation_enabled = os.environ.get('ENABLE_QUALITY_VALIDATION', '').lower() in ('1', 'true', 'yes')
     if quality_validation_enabled:
@@ -261,7 +242,6 @@
     print("\nCreating tourist map style...")
     style_file = create_mapnik_style(osm_data_dir, area_config, hillshade_available)
 
->>>>>>> 7aae3100
     # Render map
     print(f"\nRendering A3 map ({width_px}×{height_px} pixels)...")
     output_file = data_dir / f"{area_name}_tourist_map_A3.png"

#!/usr/bin/env python3
"""
Lightweight A3 Tourist Map Generator for Aberdeenshire
Uses configuration-driven approach for maximum flexibility
"""

import os
import argparse
from pathlib import Path
from utils.config import load_area_config, load_output_format, calculate_pixel_dimensions
from utils.style_builder import build_mapnik_style
from utils.data_processing import calculate_bbox, download_osm_data, convert_osm_to_shapefiles, process_elevation_and_contours, validate_osm_data_quality
from utils.legend import MapLegend, add_legend_to_image
from utils.elevation_processing import process_elevation_for_hillshading
#from utils.download_icons import download_icons # not needed - icons are already present

# Configuration will be loaded dynamically

def create_mapnik_style(data_dir, area_config, hillshade_available=False):
    """Create a tourist-focused Mapnik XML style using template"""
    style_file = build_mapnik_style("tourist", data_dir, area_config, hillshade_available)
    print(f"Created tourist-focused map style: {style_file}")
    return style_file

def render_map(style_file, bbox, output_file, width_px, height_px):
    """Render the map using Mapnik"""
    try:
        import mapnik
    except ImportError:
        print("Error: python-mapnik not available. Install with: pip install mapnik")
        return False
    
    print("Rendering A3 tourist map...")
    
    # Create map
    m = mapnik.Map(width_px, height_px)
    mapnik.load_map(m, style_file)
    
    # Set bounding box
    # The bounding box from the script is in WGS84 (lat/lon)
    bbox_wgs84 = mapnik.Box2d(bbox['west'], bbox['south'], bbox['east'], bbox['north'])
    
    # The map projection is Mercator, so we need to transform the bbox
    proj_wgs84 = mapnik.Projection('+proj=longlat +ellps=WGS84 +datum=WGS84 +no_defs')
    proj_merc = mapnik.Projection(m.srs)
    transform = mapnik.ProjTransform(proj_wgs84, proj_merc)
    
    bbox_merc = transform.forward(bbox_wgs84)
    m.zoom_to_box(bbox_merc)
    
    # Render base map
    mapnik.render_to_file(m, output_file, 'png')
    
    # Create and add legend
    print("Adding map legend...")
    legend = MapLegend()
    legend_data = legend.render_to_map(m)
    
    # Add legend overlay to the image
    if add_legend_to_image(output_file, legend_data):
        print("Legend added successfully")
    else:
        print("Legend could not be added (continuing without legend)")
    
    file_size_mb = os.path.getsize(output_file) / 1024 / 1024
    print(f"Map rendered successfully: {output_file} ({file_size_mb:.1f} MB)")
    return True

def main(area_name="lumsden"):
    print(f"Lightweight {area_name.title()} Tourist Map Generator")
#    print("Downloading icons...")
#    download_icons()
#    print("=" * 50)
    
    # Load configuration
    try:
        area_config = load_area_config(area_name)
    except KeyError:
        print(f"Error: Area '{area_name}' not found in configuration.")
        print("Available areas:")
        from utils.config import list_areas
        for area in list_areas():
            print(f"  - {area}")
        return 1
        
    output_format = load_output_format("A3")
    width_px, height_px = calculate_pixel_dimensions(output_format)

    # Calculate area
    bbox = calculate_bbox(
        area_config["center"]["lat"], 
        area_config["center"]["lon"], 
        area_config["coverage"]["width_km"], 
        area_config["coverage"]["height_km"]
    )
    print(f"Center: {area_config['center']['lat']}, {area_config['center']['lon']}")
    print(f"Area: {area_config['coverage']['width_km']}×{area_config['coverage']['height_km']}km")
    print(f"Scale: 1:{area_config['scale']:,}")
    print()

    # Ensure data directory exists for shapefiles and output
    data_dir = Path("data")
    data_dir.mkdir(exist_ok=True)

    # Determine OSM file path (configurable, default to data/lumsden_area.osm)
    osm_file_path = area_config.get("osm_file", f"data/{area_name}_area.osm")
    osm_file = Path(osm_file_path)
    if not osm_file.exists():
        print(f"OSM file not found at {osm_file}. Downloading...")
        if not download_osm_data(bbox, str(osm_file)):
            print("❌ Failed to download OSM data")
            return 1
        
        # Validate the downloaded data quality
        if not validate_osm_data_quality(str(osm_file)):
            print("⚠ Warning: Downloaded OSM data has low quality")
            print("   Map may have limited features, but continuing...")
    else:
<<<<<<< HEAD
        print(f"📁 Using existing OSM data: {osm_file}")
        # Also validate existing data
        validate_osm_data_quality(str(osm_file))
=======
        print(f"Using OSM data: {osm_file}")
>>>>>>> 187534fd
    
    # Convert to shapefiles (no database!)
    print("\nConverting OSM data to shapefiles...")
    osm_data_dir = convert_osm_to_shapefiles(str(osm_file))
    
    # Process elevation data and generate contours if enabled
    print("\nProcessing elevation data and contours...")
    contour_config = area_config.get("contours", {})
    contour_data = process_elevation_and_contours(
        bbox, 
        osm_data_dir,
        contour_interval=contour_config.get("interval", 10),
        enable_contours=contour_config.get("enabled", True)
    )
    
    if contour_data:
        print(f"Contour lines generated with {contour_data['interval']}m intervals")
    else:
        print("Contour generation skipped or failed")

    # Process elevation data for hillshading if enabled
    # Only process if we have a valid data directory
    if osm_data_dir:
        hillshade_file = process_elevation_for_hillshading(bbox, area_config, osm_data_dir)
    else:
        print("⚠ Skipping hillshading due to missing OSM data directory")
        hillshade_file = None
    hillshade_available = hillshade_file is not None
    
    # Create map style
    print("\nCreating tourist map style...")
    style_file = create_mapnik_style(osm_data_dir, area_config, hillshade_available)
    
    # Render map
    print(f"\nRendering A3 map ({width_px}×{height_px} pixels)...")
    output_file = data_dir / f"{area_name}_tourist_map_A3.png"
    
    if render_map(style_file, bbox, str(output_file), width_px, height_px):
        print("\nSUCCESS!")
        print(f"Tourist map: {output_file}")
        print(f"Print size: A3 ({output_format['width_mm']}×{output_format['height_mm']}mm at {output_format['dpi']} DPI)")
        print(f"Perfect for planning day trips around {area_config['name']}!")
        return 0
    else:
        print("\nMap rendering failed")
        return 1

if __name__ == "__main__":
    # Set up argument parser
    parser = argparse.ArgumentParser(description="Generate a tourist map for a specified area in Aberdeenshire")
    parser.add_argument("area", nargs="?", default="lumsden", help="The area to generate a map for (default: lumsden)")
    
    # Parse arguments
    args = parser.parse_args()
    
    # Run main with the specified area
    import sys
    sys.exit(main(args.area))
<|MERGE_RESOLUTION|>--- conflicted
+++ resolved
@@ -116,13 +116,9 @@
             print("⚠ Warning: Downloaded OSM data has low quality")
             print("   Map may have limited features, but continuing...")
     else:
-<<<<<<< HEAD
         print(f"📁 Using existing OSM data: {osm_file}")
         # Also validate existing data
         validate_osm_data_quality(str(osm_file))
-=======
-        print(f"Using OSM data: {osm_file}")
->>>>>>> 187534fd
     
     # Convert to shapefiles (no database!)
     print("\nConverting OSM data to shapefiles...")

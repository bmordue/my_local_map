--- conflicted
+++ resolved
@@ -27,14 +27,12 @@
 
 .gemini/
 gha-creds-*.json
-<<<<<<< HEAD
 
 # Nix
 .direnv/
 result
 result-*
 flake.lock
-=======
 build/
 
 #BMAD
@@ -56,5 +54,4 @@
 # Data files (OSM shapefiles, elevation data)
 osm_data/
 data/osm_data/
-enhanced_data/
->>>>>>> bb2c48d6
+enhanced_data/
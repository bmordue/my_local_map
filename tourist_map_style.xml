<?xml version="1.0" encoding="utf-8"?>
<Map srs="+proj=merc +a=6378137 +b=6378137 +lat_ts=0.0 +lon_0=0.0 +x_0=0.0 +y_0=0 +k=1.0 +units=m +nadgrids=@null +wktext +no_defs +over" 
     background-color="#f8f8f8">

  <!-- ENHANCED LAND USE / BACKGROUND -->
  <Style name="landuse">
    <!-- Natural Features -->
    <Rule>
      <Filter>[landuse] = 'forest' or [natural] = 'wood'</Filter>
      <PolygonSymbolizer fill="#d4e6b7" fill-opacity="0.8"/>
    </Rule>
    <Rule>
      <Filter>[natural] = 'heath' or [natural] = 'scrub'</Filter>
      <PolygonSymbolizer fill="#e8dab2" fill-opacity="0.7"/>
    </Rule>
    <Rule>
      <Filter>[natural] = 'grassland' or [natural] = 'fell' or [natural] = 'moor'</Filter>
      <PolygonSymbolizer fill="#e6f2d4" fill-opacity="0.6"/>
    </Rule>
    <Rule>
      <Filter>[natural] = 'wetland' or [natural] = 'marsh'</Filter>
      <PolygonSymbolizer fill="#b8e6d1" fill-opacity="0.7"/>
    </Rule>
    <Rule>
      <Filter>[natural] = 'scree' or [natural] = 'bare_rock'</Filter>
      <PolygonSymbolizer fill="#d1d5db" fill-opacity="0.6"/>
    </Rule>
    
    <!-- Agricultural Land -->
    <Rule>
      <Filter>[landuse] = 'farmland' or [landuse] = 'grass'</Filter>
      <PolygonSymbolizer fill="#e8f5d4" fill-opacity="0.6"/>
    </Rule>
    <Rule>
      <Filter>[landuse] = 'meadow' or [landuse] = 'orchard'</Filter>
      <PolygonSymbolizer fill="#daf2c0" fill-opacity="0.7"/>
    </Rule>
    <Rule>
      <Filter>[landuse] = 'vineyard'</Filter>
      <PolygonSymbolizer fill="#c8e6c9" fill-opacity="0.7"/>
    </Rule>
    
    <!-- Urban Areas -->
    <Rule>
      <Filter>[landuse] = 'residential'</Filter>
      <PolygonSymbolizer fill="#f5f5f5" fill-opacity="0.6"/>
    </Rule>
    <Rule>
      <Filter>[landuse] = 'commercial' or [landuse] = 'retail'</Filter>
      <PolygonSymbolizer fill="#ffe0e6" fill-opacity="0.6"/>
    </Rule>
    <Rule>
      <Filter>[landuse] = 'industrial'</Filter>
      <PolygonSymbolizer fill="#e8e8e8" fill-opacity="0.6"/>
    </Rule>
    
    <!-- Recreation Areas -->
    <Rule>
      <Filter>[leisure] = 'park' or [leisure] = 'garden'</Filter>
      <PolygonSymbolizer fill="#c8facc" fill-opacity="0.8"/>
    </Rule>
    <Rule>
      <Filter>[leisure] = 'golf_course'</Filter>
      <PolygonSymbolizer fill="#b3e6b8" fill-opacity="0.7"/>
    </Rule>
    <Rule>
      <Filter>[leisure] = 'sports_centre' or [leisure] = 'pitch'</Filter>
      <PolygonSymbolizer fill="#c8f7c5" fill-opacity="0.7"/>
    </Rule>
    <Rule>
      <Filter>[tourism] = 'camp_site' or [tourism] = 'caravan_site'</Filter>
      <PolygonSymbolizer fill="#e8f5e8" fill-opacity="0.6"/>
    </Rule>
  </Style>

  <!-- ENHANCED WATER FEATURES -->
  <Style name="water">
    <Rule>
      <Filter>[natural] = 'water'</Filter>
      <PolygonSymbolizer fill="#7dd3c0" fill-opacity="0.8"/>
    </Rule>
    <Rule>
      <Filter>[waterway] = 'canal' or [waterway] = 'drain'</Filter>
      <LineSymbolizer stroke="#5dade2" stroke-width="2" stroke-opacity="0.8"/>
    </Rule>
    <Rule>
      <Filter>[natural] = 'spring'</Filter>
      <MarkersSymbolizer fill="#5dade2" width="4" height="4" opacity="0.9"/>
    </Rule>
  </Style>
  
<<<<<<< HEAD
  <!-- ENHANCED ROADS - Tourist-friendly styling -->
=======
  <!-- WATERWAYS (rivers, streams) -->
  <Style name="waterways">
    <Rule>
      <Filter>[waterway] = 'river'</Filter>
      <LineSymbolizer stroke="#7dd3c0" stroke-width="3" stroke-opacity="0.9"/>
    </Rule>
    <Rule>
      <Filter>[waterway] = 'stream'</Filter>
      <LineSymbolizer stroke="#7dd3c0" stroke-width="1.5" stroke-opacity="0.8"/>
    </Rule>
  </Style>
  
  <!-- ROADS - Tourist-friendly styling -->
>>>>>>> 9c49f93a
  <Style name="roads_major">
    <Rule>
      <Filter>[highway] = 'motorway'</Filter>
      <LineSymbolizer stroke="#e74c3c" stroke-width="4" stroke-opacity="0.9"/>
    </Rule>
    <Rule>
      <Filter>[highway] = 'trunk' or [highway] = 'primary'</Filter>
      <LineSymbolizer stroke="#f39c12" stroke-width="3" stroke-opacity="0.9"/>
    </Rule>
    <Rule>
      <Filter>[highway] = 'secondary'</Filter>
      <LineSymbolizer stroke="#f1c40f" stroke-width="2.5" stroke-opacity="0.8"/>
    </Rule>
  </Style>
  
  <Style name="roads_minor">
    <Rule>
      <Filter>[highway] = 'tertiary' or [highway] = 'unclassified'</Filter>
      <LineSymbolizer stroke="#ffffff" stroke-width="2" stroke-opacity="0.9"/>
      <LineSymbolizer stroke="#34495e" stroke-width="1.5" stroke-opacity="0.7"/>
    </Rule>
    <Rule>
      <Filter>[highway] = 'residential'</Filter>
      <LineSymbolizer stroke="#ecf0f1" stroke-width="1.5" stroke-opacity="0.8"/>
    </Rule>
    <Rule>
      <Filter>[highway] = 'service' or [highway] = 'track'</Filter>
      <LineSymbolizer stroke="#bdc3c7" stroke-width="1" stroke-opacity="0.7"/>
    </Rule>
  </Style>
  
  <!-- ENHANCED PATHS & TRANSPORTATION -->
  <Style name="paths">
    <Rule>
      <Filter>[highway] = 'footway' or [highway] = 'path'</Filter>
      <LineSymbolizer stroke="#8e44ad" stroke-width="1.5" stroke-dasharray="3,2" stroke-opacity="0.8"/>
    </Rule>
    <Rule>
      <Filter>[highway] = 'cycleway'</Filter>
      <LineSymbolizer stroke="#27ae60" stroke-width="2" stroke-dasharray="4,2" stroke-opacity="0.9"/>
    </Rule>
<<<<<<< HEAD
    <Rule>
      <Filter>[route] = 'hiking' or [highway] = 'bridleway'</Filter>
      <LineSymbolizer stroke="#d35400" stroke-width="2.5" stroke-dasharray="5,3" stroke-opacity="0.9"/>
    </Rule>
    <Rule>
      <Filter>[railway] = 'rail'</Filter>
      <LineSymbolizer stroke="#34495e" stroke-width="2" stroke-opacity="0.9"/>
      <LineSymbolizer stroke="#ffffff" stroke-width="1" stroke-dasharray="8,4" stroke-opacity="0.9"/>
    </Rule>
    <Rule>
      <Filter>[railway] = 'disused' or [railway] = 'abandoned'</Filter>
      <LineSymbolizer stroke="#95a5a6" stroke-width="1.5" stroke-dasharray="6,6" stroke-opacity="0.6"/>
    </Rule>
=======
>>>>>>> 9c49f93a
  </Style>
  
  <!-- ENHANCED BUILDINGS -->
  <Style name="buildings">
    <Rule>
      <Filter>[building] = 'church' or [amenity] = 'place_of_worship'</Filter>
      <PolygonSymbolizer fill="#d4b8e6" fill-opacity="0.8"/>
      <LineSymbolizer stroke="#8e44ad" stroke-width="1" stroke-opacity="0.9"/>
    </Rule>
    <Rule>
      <Filter>[building] = 'school' or [amenity] = 'school'</Filter>
      <PolygonSymbolizer fill="#f9e79f" fill-opacity="0.8"/>
      <LineSymbolizer stroke="#f4d03f" stroke-width="1" stroke-opacity="0.9"/>
    </Rule>
    <Rule>
      <Filter>[building] = 'hospital' or [amenity] = 'hospital'</Filter>
      <PolygonSymbolizer fill="#fadbd8" fill-opacity="0.8"/>
      <LineSymbolizer stroke="#e74c3c" stroke-width="1" stroke-opacity="0.9"/>
    </Rule>
    <Rule>
      <Filter>[building] = 'public' or [amenity] = 'townhall'</Filter>
      <PolygonSymbolizer fill="#d5e8f7" fill-opacity="0.8"/>
      <LineSymbolizer stroke="#3498db" stroke-width="1" stroke-opacity="0.9"/>
    </Rule>
    <Rule>
      <PolygonSymbolizer fill="#bdc3c7" fill-opacity="0.6"/>
      <LineSymbolizer stroke="#7f8c8d" stroke-width="0.5" stroke-opacity="0.8"/>
    </Rule>
  </Style>
  
  <!-- COMPREHENSIVE POINTS OF INTEREST -->
  <Style name="poi">
    <!-- Food & Drink -->
    <Rule>
      <Filter>[amenity] = 'restaurant'</Filter>
      <MarkersSymbolizer fill="#e74c3c" width="10" height="10" opacity="0.9"/>
    </Rule>
    <Rule>
<<<<<<< HEAD
      <Filter>[amenity] = 'pub' or [amenity] = 'bar'</Filter>
      <MarkersSymbolizer fill="#c0392b" width="9" height="9" opacity="0.9"/>
    </Rule>
    <Rule>
      <Filter>[amenity] = 'cafe' or [amenity] = 'fast_food'</Filter>
      <MarkersSymbolizer fill="#f39c12" width="8" height="8" opacity="0.9"/>
    </Rule>
    
    <!-- Accommodation -->
    <Rule>
      <Filter>[tourism] = 'hotel'</Filter>
      <MarkersSymbolizer fill="#3498db" width="12" height="12" opacity="0.9"/>
    </Rule>
    <Rule>
      <Filter>[tourism] = 'guest_house' or [tourism] = 'bed_and_breakfast'</Filter>
      <MarkersSymbolizer fill="#5dade2" width="10" height="10" opacity="0.9"/>
    </Rule>
    <Rule>
      <Filter>[tourism] = 'hostel' or [tourism] = 'motel'</Filter>
      <MarkersSymbolizer fill="#85c1e9" width="9" height="9" opacity="0.9"/>
    </Rule>
    
    <!-- Attractions & Tourism -->
    <Rule>
      <Filter>[tourism] = 'attraction'</Filter>
      <MarkersSymbolizer fill="#f39c12" width="12" height="12" opacity="0.9"/>
    </Rule>
    <Rule>
      <Filter>[tourism] = 'viewpoint'</Filter>
      <MarkersSymbolizer fill="#d68910" width="10" height="10" opacity="0.9"/>
    </Rule>
    <Rule>
      <Filter>[tourism] = 'museum' or [tourism] = 'gallery'</Filter>
      <MarkersSymbolizer fill="#8e44ad" width="10" height="10" opacity="0.9"/>
    </Rule>
    <Rule>
      <Filter>[historic] = 'castle' or [historic] = 'ruins'</Filter>
      <MarkersSymbolizer fill="#7d3c98" width="12" height="12" opacity="0.9"/>
    </Rule>
    <Rule>
      <Filter>[historic] = 'monument' or [historic] = 'memorial'</Filter>
      <MarkersSymbolizer fill="#a569bd" width="9" height="9" opacity="0.9"/>
    </Rule>
    
    <!-- Services -->
    <Rule>
      <Filter>[amenity] = 'parking'</Filter>
      <MarkersSymbolizer fill="#95a5a6" width="7" height="7" opacity="0.7"/>
    </Rule>
    <Rule>
      <Filter>[amenity] = 'fuel' or [amenity] = 'charging_station'</Filter>
      <MarkersSymbolizer fill="#e67e22" width="8" height="8" opacity="0.8"/>
    </Rule>
    <Rule>
      <Filter>[amenity] = 'bank' or [amenity] = 'atm'</Filter>
      <MarkersSymbolizer fill="#27ae60" width="8" height="8" opacity="0.8"/>
    </Rule>
    <Rule>
      <Filter>[amenity] = 'post_office'</Filter>
      <MarkersSymbolizer fill="#e74c3c" width="8" height="8" opacity="0.8"/>
    </Rule>
    <Rule>
      <Filter>[amenity] = 'pharmacy'</Filter>
      <MarkersSymbolizer fill="#2ecc71" width="8" height="8" opacity="0.8"/>
    </Rule>
    <Rule>
      <Filter>[amenity] = 'hospital' or [amenity] = 'clinic'</Filter>
      <MarkersSymbolizer fill="#e74c3c" width="10" height="10" opacity="0.9"/>
    </Rule>
    
    <!-- Education & Public -->
    <Rule>
      <Filter>[amenity] = 'school' or [amenity] = 'university'</Filter>
      <MarkersSymbolizer fill="#f1c40f" width="9" height="9" opacity="0.8"/>
    </Rule>
    <Rule>
      <Filter>[amenity] = 'library'</Filter>
      <MarkersSymbolizer fill="#9b59b6" width="8" height="8" opacity="0.8"/>
    </Rule>
    <Rule>
      <Filter>[amenity] = 'police'</Filter>
      <MarkersSymbolizer fill="#3498db" width="8" height="8" opacity="0.8"/>
    </Rule>
    <Rule>
      <Filter>[amenity] = 'fire_station'</Filter>
      <MarkersSymbolizer fill="#e74c3c" width="8" height="8" opacity="0.8"/>
    </Rule>
    
    <!-- Recreation -->
    <Rule>
      <Filter>[leisure] = 'sports_centre' or [leisure] = 'fitness_centre'</Filter>
      <MarkersSymbolizer fill="#1abc9c" width="9" height="9" opacity="0.8"/>
    </Rule>
    <Rule>
      <Filter>[leisure] = 'golf_course'</Filter>
      <MarkersSymbolizer fill="#27ae60" width="10" height="10" opacity="0.8"/>
    </Rule>
    <Rule>
      <Filter>[leisure] = 'playground'</Filter>
      <MarkersSymbolizer fill="#f39c12" width="7" height="7" opacity="0.8"/>
    </Rule>
    
    <!-- Transport -->
    <Rule>
      <Filter>[railway] = 'station'</Filter>
      <MarkersSymbolizer fill="#34495e" width="10" height="10" opacity="0.9"/>
    </Rule>
    <Rule>
      <Filter>[highway] = 'bus_stop'</Filter>
      <MarkersSymbolizer fill="#3498db" width="6" height="6" opacity="0.8"/>
    </Rule>
    <Rule>
      <Filter>[aeroway] = 'aerodrome'</Filter>
      <MarkersSymbolizer fill="#2c3e50" width="12" height="12" opacity="0.9"/>
    </Rule>
    
    <!-- Shopping -->
    <Rule>
      <Filter>[shop] = 'supermarket' or [shop] = 'convenience'</Filter>
      <MarkersSymbolizer fill="#e67e22" width="8" height="8" opacity="0.8"/>
    </Rule>
    <Rule>
      <Filter>[amenity] = 'marketplace'</Filter>
      <MarkersSymbolizer fill="#d68910" width="9" height="9" opacity="0.8"/>
=======
      <Filter>[place] = 'village' or [place] = 'hamlet' or [place] = 'town'</Filter>
      <MarkersSymbolizer fill="#2c3e50" width="10" height="10" opacity="0.9"/>
    </Rule>
    <Rule>
      <Filter>[man_made] = 'tower' or [man_made] = 'mast'</Filter>
      <MarkersSymbolizer fill="#95a5a6" width="6" height="6" opacity="0.7"/>
>>>>>>> 9c49f93a
    </Rule>
  </Style>

  <!-- PLACE LABELS for better navigation -->
  <Style name="place_labels">
    <Rule>
      <Filter>[place] = 'city' or [place] = 'town'</Filter>
      <TextSymbolizer face-name="DejaVu Sans Bold" size="14" fill="#2c3e50" 
                      placement="point" dx="0" dy="-15">[name]</TextSymbolizer>
    </Rule>
    <Rule>
      <Filter>[place] = 'village' or [place] = 'hamlet'</Filter>
      <TextSymbolizer face-name="DejaVu Sans" size="11" fill="#34495e" 
                      placement="point" dx="0" dy="-12">[name]</TextSymbolizer>
    </Rule>
    <Rule>
      <Filter>[place] = 'farm' or [place] = 'locality'</Filter>
      <TextSymbolizer face-name="DejaVu Sans" size="9" fill="#7f8c8d" 
                      placement="point" dx="0" dy="-10">[name]</TextSymbolizer>
    </Rule>
  </Style>

  <!-- LAYER DEFINITIONS with enhanced ordering -->
  <Layer name="landuse" srs="+proj=longlat +ellps=WGS84 +datum=WGS84 +no_defs">
    <StyleName>landuse</StyleName>
    <Datasource>
      <Parameter name="type">shape</Parameter>
      <Parameter name="file">osm_data/multipolygons.shp</Parameter>
    </Datasource>
  </Layer>
  
  <Layer name="water" srs="+proj=longlat +ellps=WGS84 +datum=WGS84 +no_defs">
    <StyleName>water</StyleName>
    <Datasource>
      <Parameter name="type">shape</Parameter>
      <Parameter name="file">osm_data/multipolygons.shp</Parameter>
    </Datasource>
  </Layer>
  
  <Layer name="waterways" srs="+proj=longlat +ellps=WGS84 +datum=WGS84 +no_defs">
    <StyleName>waterways</StyleName>
    <Datasource>
      <Parameter name="type">shape</Parameter>
      <Parameter name="file">osm_data/lines.shp</Parameter>
    </Datasource>
  </Layer>
  
  <Layer name="buildings" srs="+proj=longlat +ellps=WGS84 +datum=WGS84 +no_defs">
    <StyleName>buildings</StyleName>
    <Datasource>
      <Parameter name="type">shape</Parameter>
      <Parameter name="file">osm_data/multipolygons.shp</Parameter>
    </Datasource>
  </Layer>
  
  <Layer name="roads_major" srs="+proj=longlat +ellps=WGS84 +datum=WGS84 +no_defs">
    <StyleName>roads_major</StyleName>
    <Datasource>
      <Parameter name="type">shape</Parameter>
      <Parameter name="file">osm_data/lines.shp</Parameter>
    </Datasource>
  </Layer>
  
  <Layer name="roads_minor" srs="+proj=longlat +ellps=WGS84 +datum=WGS84 +no_defs">
    <StyleName>roads_minor</StyleName>
    <Datasource>
      <Parameter name="type">shape</Parameter>
      <Parameter name="file">osm_data/lines.shp</Parameter>
    </Datasource>
  </Layer>
  
  <Layer name="paths" srs="+proj=longlat +ellps=WGS84 +datum=WGS84 +no_defs">
    <StyleName>paths</StyleName>
    <Datasource>
      <Parameter name="type">shape</Parameter>
      <Parameter name="file">osm_data/lines.shp</Parameter>
    </Datasource>
  </Layer>
  
  <Layer name="poi" srs="+proj=longlat +ellps=WGS84 +datum=WGS84 +no_defs">
    <StyleName>poi</StyleName>
    <Datasource>
      <Parameter name="type">shape</Parameter>
      <Parameter name="file">osm_data/points.shp</Parameter>
    </Datasource>
  </Layer>
  
  <Layer name="place_labels" srs="+proj=longlat +ellps=WGS84 +datum=WGS84 +no_defs">
    <StyleName>place_labels</StyleName>
    <Datasource>
      <Parameter name="type">shape</Parameter>
      <Parameter name="file">osm_data/points</Parameter>
    </Datasource>
  </Layer>

</Map><|MERGE_RESOLUTION|>--- conflicted
+++ resolved
@@ -89,9 +89,6 @@
     </Rule>
   </Style>
   
-<<<<<<< HEAD
-  <!-- ENHANCED ROADS - Tourist-friendly styling -->
-=======
   <!-- WATERWAYS (rivers, streams) -->
   <Style name="waterways">
     <Rule>
@@ -104,8 +101,7 @@
     </Rule>
   </Style>
   
-  <!-- ROADS - Tourist-friendly styling -->
->>>>>>> 9c49f93a
+  <!-- ENHANCED ROADS - Tourist-friendly styling -->
   <Style name="roads_major">
     <Rule>
       <Filter>[highway] = 'motorway'</Filter>
@@ -147,7 +143,6 @@
       <Filter>[highway] = 'cycleway'</Filter>
       <LineSymbolizer stroke="#27ae60" stroke-width="2" stroke-dasharray="4,2" stroke-opacity="0.9"/>
     </Rule>
-<<<<<<< HEAD
     <Rule>
       <Filter>[route] = 'hiking' or [highway] = 'bridleway'</Filter>
       <LineSymbolizer stroke="#d35400" stroke-width="2.5" stroke-dasharray="5,3" stroke-opacity="0.9"/>
@@ -161,8 +156,6 @@
       <Filter>[railway] = 'disused' or [railway] = 'abandoned'</Filter>
       <LineSymbolizer stroke="#95a5a6" stroke-width="1.5" stroke-dasharray="6,6" stroke-opacity="0.6"/>
     </Rule>
-=======
->>>>>>> 9c49f93a
   </Style>
   
   <!-- ENHANCED BUILDINGS -->
@@ -201,7 +194,6 @@
       <MarkersSymbolizer fill="#e74c3c" width="10" height="10" opacity="0.9"/>
     </Rule>
     <Rule>
-<<<<<<< HEAD
       <Filter>[amenity] = 'pub' or [amenity] = 'bar'</Filter>
       <MarkersSymbolizer fill="#c0392b" width="9" height="9" opacity="0.9"/>
     </Rule>
@@ -230,10 +222,14 @@
       <MarkersSymbolizer fill="#f39c12" width="12" height="12" opacity="0.9"/>
     </Rule>
     <Rule>
+      <Filter>[place] = 'village' or [place] = 'hamlet' or [place] = 'town'</Filter>
+      <MarkersSymbolizer fill="#2c3e50" width="10" height="10" opacity="0.9"/>
       <Filter>[tourism] = 'viewpoint'</Filter>
       <MarkersSymbolizer fill="#d68910" width="10" height="10" opacity="0.9"/>
     </Rule>
     <Rule>
+      <Filter>[man_made] = 'tower' or [man_made] = 'mast'</Filter>
+      <MarkersSymbolizer fill="#95a5a6" width="6" height="6" opacity="0.7"/>
       <Filter>[tourism] = 'museum' or [tourism] = 'gallery'</Filter>
       <MarkersSymbolizer fill="#8e44ad" width="10" height="10" opacity="0.9"/>
     </Rule>
@@ -326,14 +322,6 @@
     <Rule>
       <Filter>[amenity] = 'marketplace'</Filter>
       <MarkersSymbolizer fill="#d68910" width="9" height="9" opacity="0.8"/>
-=======
-      <Filter>[place] = 'village' or [place] = 'hamlet' or [place] = 'town'</Filter>
-      <MarkersSymbolizer fill="#2c3e50" width="10" height="10" opacity="0.9"/>
-    </Rule>
-    <Rule>
-      <Filter>[man_made] = 'tower' or [man_made] = 'mast'</Filter>
-      <MarkersSymbolizer fill="#95a5a6" width="6" height="6" opacity="0.7"/>
->>>>>>> 9c49f93a
     </Rule>
   </Style>
 
